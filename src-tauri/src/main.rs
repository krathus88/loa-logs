#![cfg_attr(
    all(not(debug_assertions), target_os = "windows"),
    windows_subsystem = "windows"
)]

mod app;
mod parser;

use std::{
    fs::{self, File},
    io::{Read, Write},
    path::{Path, PathBuf},
    str::FromStr,
};

use anyhow::Result;
use auto_launch::AutoLaunch;
use flate2::read::GzDecoder;
use hashbrown::HashMap;
use log::{error, info, warn};
use parser::models::*;

use rusqlite::{params, params_from_iter, Connection, Transaction};
use sysinfo::{ProcessesToUpdate, System};
use tauri::{
    api::process::Command, CustomMenuItem, LogicalPosition, LogicalSize, Manager, Position, Size,
    SystemTray, SystemTrayEvent, SystemTrayMenu, SystemTrayMenuItem,
};
use tauri_plugin_window_state::{AppHandleExt, StateFlags, WindowExt};
use tokio::task;
use window_vibrancy::{apply_blur, clear_blur};

const METER_WINDOW_LABEL: &str = "main";
const LOGS_WINDOW_LABEL: &str = "logs";
const WINDOW_STATE_FLAGS: StateFlags = StateFlags::from_bits_truncate(
    StateFlags::FULLSCREEN.bits()
        | StateFlags::MAXIMIZED.bits()
        | StateFlags::POSITION.bits()
        | StateFlags::SIZE.bits()
        | StateFlags::VISIBLE.bits(),
);

#[tokio::main]
async fn main() -> Result<()> {
    app::init();

    std::panic::set_hook(Box::new(|info| {
        error!("Panicked: {:?}", info);

        app::get_logger().unwrap().flush();
    }));

    let quit = CustomMenuItem::new("quit".to_string(), "Quit");
    let show_logs = CustomMenuItem::new("show-logs".to_string(), "Show Logs");
    let show_meter = CustomMenuItem::new("show-meter".to_string(), "Show Meter");
    let hide_meter = CustomMenuItem::new("hide".to_string(), "Hide Meter");
    let load_saved_pos = CustomMenuItem::new("load".to_string(), "Load Saved");
    let save_current_pos = CustomMenuItem::new("save".to_string(), "Save Position");
    let reset = CustomMenuItem::new("reset".to_string(), "Reset Window");
    let tray_menu = SystemTrayMenu::new()
        .add_item(show_logs)
        .add_native_item(SystemTrayMenuItem::Separator)
        .add_item(show_meter)
        .add_item(hide_meter)
        .add_native_item(SystemTrayMenuItem::Separator)
        .add_item(save_current_pos)
        .add_item(load_saved_pos)
        .add_item(reset)
        .add_native_item(SystemTrayMenuItem::Separator)
        .add_item(quit);

    let system_tray = SystemTray::new().with_menu(tray_menu);

    tauri::Builder::default()
        .setup(|app| {
            info!("starting app v{}", app.package_info().version.to_string());

            let resource_path = app
                .path_resolver()
                .resource_dir()
                .expect("could not get resource dir");

            match setup_db(&resource_path) {
                Ok(_) => (),
                Err(e) => {
                    warn!("error setting up database: {}", e);
                }
            }

            let handle = app.handle();
            tauri::async_runtime::spawn(async move {
                match tauri::updater::builder(handle).check().await {
                    Ok(update) => {
                        if update.is_update_available() {
                            #[cfg(not(debug_assertions))]
                            {
                                info!(
                                    "update available, downloading update: v{}",
                                    update.latest_version()
                                );
                                update
                                    .download_and_install()
                                    .await
                                    .map_err(|e| {
                                        error!("failed to download update: {}", e);
                                    })
                                    .ok();
                            }
                        } else {
                            info!("no update available");
                        }
                    }
                    Err(e) => {
                        warn!("failed to get update: {}", e);
                    }
                }
            });

            let settings = read_settings(&resource_path).ok();

            let meter_window = app.get_window(METER_WINDOW_LABEL).unwrap();
            meter_window
                .restore_state(WINDOW_STATE_FLAGS)
                .expect("failed to restore window state");
            /* #[cfg(debug_assertions)]
            {
                 meter_window.open_devtools();
            } */

            let logs_window = app.get_window(LOGS_WINDOW_LABEL).unwrap();
            logs_window
                .restore_state(WINDOW_STATE_FLAGS)
                .expect("failed to restore window state");

            let mut raw_socket = false;
            let mut ip: String;
            let mut port = 6040;

            if let Some(settings) = settings.clone() {
                info!("settings loaded");
                if !settings.general.hide_meter_on_start {
                    meter_window.show().unwrap();
                }
                if !settings.general.hide_logs_on_start {
                    logs_window.show().unwrap();
                }
                if !settings.general.always_on_top {
                    meter_window.set_always_on_top(false).unwrap();
                }
                if settings.general.auto_iface {
                    ip = meter_core::get_most_common_ip().unwrap();
                    info!("auto_iface enabled, using ip: {}", ip);
                } else {
                    ip = settings.general.ip;
                    let interface = settings.general.if_desc;
                    info!(
                        "manual interface set, ip: {} and interface: {}",
                        ip, interface
                    );
                    let os_interfaces = get_network_interfaces();
                    let right_name: Vec<&(String, String)> = os_interfaces
                        .iter()
                        .filter(|iface| iface.0 == interface)
                        .collect();
                    if !right_name.is_empty() {
                        let perfect_match =
                            right_name.clone().into_iter().find(|iface| iface.1 == ip);
                        if perfect_match.is_none() {
                            //in case of multiple interfaces with same name, try the first one
                            ip = right_name[0].1.clone(); //get the up to date ip
                            warn!("ip for manual interface was wrong, using ip: {}", ip);
                        }
                    } else {
                        ip = meter_core::get_most_common_ip().unwrap();
                        warn!("manually set interface not found, using default ip: {}", ip);
                    }
                    if settings.general.port > 0 {
                        port = settings.general.port;
                        info!("using port: {}", port);
                    }
                    raw_socket = settings.general.raw_socket;
                    if raw_socket {
                        info!("using raw socket");
                    } else {
                        info!("using npcap");
                    }
                }

                if settings.general.start_loa_on_start {
                    info!("auto launch game enabled");
                    start_loa_process();
                }
            } else {
                ip = meter_core::get_most_common_ip().unwrap();
                info!("settings not found, auto_iface enabled, using ip: {}", ip);
                meter_window.show().unwrap();
                logs_window.show().unwrap();
            }

            task::spawn_blocking(move || {
                parser::start(meter_window, ip, port, raw_socket, settings).map_err(|e| {
                    error!("unexpected error occurred in parser: {}", e);
                })
            });

            // #[cfg(debug_assertions)]
            // {
            //     _logs_window.open_devtools();
            // }

            Ok(())
        })
        .plugin(
            tauri_plugin_window_state::Builder::new()
                .skip_initial_state(METER_WINDOW_LABEL)
                .skip_initial_state(LOGS_WINDOW_LABEL)
                .build(),
        )
        .plugin(tauri_plugin_single_instance::init(|_app, _argv, _cwd| {}))
        .on_window_event(|event| match event.event() {
            tauri::WindowEvent::CloseRequested { api, .. } => {
                api.prevent_close();

                if event.window().label() == METER_WINDOW_LABEL {
                    let app_handle = event.window().app_handle();
                    let meter_window = app_handle.get_window(METER_WINDOW_LABEL).unwrap();
                    let logs_window = app_handle.get_window(LOGS_WINDOW_LABEL).unwrap();

                    if logs_window.is_minimized().unwrap() {
                        logs_window.unminimize().unwrap();
                    }

                    if meter_window.is_minimized().unwrap() {
                        meter_window.unminimize().unwrap();
                    }

                    app_handle
                        .save_window_state(WINDOW_STATE_FLAGS)
                        .expect("failed to save window state");
                    app_handle.exit(0);
                } else if event.window().label() == LOGS_WINDOW_LABEL {
                    event.window().hide().unwrap();
                }
            }
            tauri::WindowEvent::Focused(focused) => {
                if !focused {
                    event
                        .window()
                        .app_handle()
                        .save_window_state(WINDOW_STATE_FLAGS)
                        .expect("failed to save window state");
                }
            }
            _ => {}
        })
        .system_tray(system_tray)
        .on_system_tray_event(|app, event| match event {
            SystemTrayEvent::LeftClick {
                position: _,
                size: _,
                ..
            } => {
                if let Some(meter) = app.get_window(METER_WINDOW_LABEL) {
                    meter.show().unwrap();
                    meter.unminimize().unwrap();
                    meter.set_ignore_cursor_events(false).unwrap()
                }
            }
            SystemTrayEvent::MenuItemClick { id, .. } => match id.as_str() {
                "quit" => {
                    app.save_window_state(WINDOW_STATE_FLAGS)
                        .expect("failed to save window state");
                    app.exit(0);
                }
                "hide" => {
                    if let Some(meter) = app.get_window(METER_WINDOW_LABEL) {
                        meter.hide().unwrap();
                    }
                }
                "show-meter" => {
                    if let Some(meter) = app.get_window(METER_WINDOW_LABEL) {
                        meter.show().unwrap();
                        meter.unminimize().unwrap();
                        meter.set_ignore_cursor_events(false).unwrap()
                    }
                }
                "load" => {
                    if let Some(meter) = app.get_window(METER_WINDOW_LABEL) {
                        meter.restore_state(WINDOW_STATE_FLAGS).unwrap();
                    }
                }
                "save" => {
                    if let Some(meter) = app.get_window(METER_WINDOW_LABEL) {
                        meter
                            .app_handle()
                            .save_window_state(WINDOW_STATE_FLAGS)
                            .unwrap();
                    }
                }
                "reset" => {
                    if let Some(meter) = app.get_window(METER_WINDOW_LABEL) {
                        meter
                            .set_size(Size::Logical(LogicalSize {
                                width: 500.0,
                                height: 350.0,
                            }))
                            .unwrap();
                        meter
                            .set_position(Position::Logical(LogicalPosition { x: 100.0, y: 100.0 }))
                            .unwrap();
                        meter.show().unwrap();
                        meter.unminimize().unwrap();
                        meter.set_focus().unwrap();
                        meter.set_ignore_cursor_events(false).unwrap();
                    }
                }
                "show-logs" => {
                    if let Some(logs) = app.get_window(LOGS_WINDOW_LABEL) {
                        logs.show().unwrap();
                        logs.unminimize().unwrap();
                    }
                }
                _ => {}
            },
            _ => {}
        })
        .invoke_handler(tauri::generate_handler![
            load_encounters_preview,
            load_encounter,
            load_encounter_sync,
            get_encounter_count,
            open_most_recent_encounter,
            delete_encounter,
            delete_encounters,
            toggle_meter_window,
            toggle_logs_window,
            open_url,
            save_settings,
            sync,
            get_settings,
            open_folder,
            open_db_path,
            delete_encounters_below_min_duration,
            get_db_info,
            disable_blur,
            enable_blur,
            get_network_interfaces,
            write_log,
            toggle_encounter_favorite,
            delete_all_encounters,
            delete_all_uncleared_encounters,
            enable_aot,
            disable_aot,
            set_clickthrough,
            optimize_database,
            check_start_on_boot,
            set_start_on_boot,
<<<<<<< HEAD
            get_sync_candidates,
=======
            check_loa_running,
            start_loa_process,
>>>>>>> a6626808
        ])
        .run(tauri::generate_context!())
        .expect("error while running application");

    Ok(())
}

fn get_db_connection(resource_path: &Path) -> Result<Connection, rusqlite::Error> {
    let path = resource_path.join("encounters.db");
    if !path.exists() {
        setup_db(resource_path)?;
    }
    Connection::open(path)
}

fn setup_db(resource_path: &Path) -> Result<(), rusqlite::Error> {
    info!("setting up database");
    let mut conn = Connection::open(resource_path.join("encounters.db"))?;
    let tx = conn.transaction()?;

    // FIXME: replace me with idempotent migrations

    let mut stmt = tx.prepare("SELECT 1 FROM sqlite_master WHERE type=? AND name=?")?;
    if !stmt.exists(["table", "encounter"])? {
        info!("creating tables");
        migration_legacy_encounter(&tx)?;
        migration_legacy_entity(&tx)?;
    }

    // NOTE: for databases, where the bad migration code already ran
    migration_legacy_entity(&tx)?;

    if !stmt.exists(["table", "encounter_preview"])? {
        info!("optimizing searches");
        migration_legacy_encounter(&tx)?;
        migration_legacy_entity(&tx)?;
        migration_full_text_search(&tx)?;
    }

    // Sync
    migration_sync(&tx)?;

    stmt.finalize()?;
    info!("finished setting up database");
    tx.commit()
}

fn migration_sync(tx: &Transaction) -> Result<(), rusqlite::Error> {
    tx.execute_batch(
        "
        CREATE TABLE IF NOT EXISTS sync_moon (
            encounter_id INTEGER PRIMARY KEY,
            upstream_id INTEGER,
            failed BOOLEAN NOT NULL DEFAULT false,
            is_valid BOOLEAN NOT NULL DEFAULT true,
            FOREIGN KEY (encounter_id) REFERENCES encounter (id) ON DELETE CASCADE
        );
        ",
    )
}

fn migration_legacy_encounter(tx: &Transaction) -> Result<(), rusqlite::Error> {
    tx.execute_batch(&format!(
        "
    CREATE TABLE IF NOT EXISTS encounter (
        id INTEGER PRIMARY KEY,
        last_combat_packet INTEGER,
        fight_start INTEGER,
        local_player TEXT,
        current_boss TEXT,
        duration INTEGER,
        total_damage_dealt INTEGER,
        top_damage_dealt INTEGER,
        total_damage_taken INTEGER,
        top_damage_taken INTEGER,
        dps INTEGER,
        buffs TEXT,
        debuffs TEXT,
        total_shielding INTEGER DEFAULT 0,
        total_effective_shielding INTEGER DEFAULT 0,
        applied_shield_buffs TEXT,
        misc TEXT,
        difficulty TEXT,
        favorite BOOLEAN NOT NULL DEFAULT 0,
        cleared BOOLEAN,
        version INTEGER NOT NULL DEFAULT {},
        boss_only_damage BOOLEAN NOT NULL DEFAULT 0
    );
    CREATE INDEX IF NOT EXISTS encounter_fight_start_index
    ON encounter (fight_start desc);
    CREATE INDEX IF NOT EXISTS encounter_current_boss_index
    ON encounter (current_boss);
    ",
        DB_VERSION
    ))?;

    let mut stmt = tx.prepare("SELECT 1 FROM pragma_table_info(?) WHERE name=?")?;
    if !stmt.exists(["encounter", "misc"])? {
        tx.execute("ALTER TABLE encounter ADD COLUMN misc TEXT", [])?;
    }
    if !stmt.exists(["encounter", "difficulty"])? {
        tx.execute("ALTER TABLE encounter ADD COLUMN difficulty TEXT", [])?;
    }
    if !stmt.exists(["encounter", "favorite"])? {
        tx.execute_batch(&format!(
            "
            ALTER TABLE encounter ADD COLUMN favorite BOOLEAN DEFAULT 0;
            ALTER TABLE encounter ADD COLUMN version INTEGER DEFAULT {};
            ALTER TABLE encounter ADD COLUMN cleared BOOLEAN;
            ",
            DB_VERSION,
        ))?;
    }
    if !stmt.exists(["encounter", "boss_only_damage"])? {
        tx.execute(
            "ALTER TABLE encounter ADD COLUMN boss_only_damage BOOLEAN NOT NULL DEFAULT 0",
            [],
        )?;
    }
    if !stmt.exists(["encounter", "total_shielding"])? {
        tx.execute_batch(
            "
                ALTER TABLE encounter ADD COLUMN total_shielding INTEGER DEFAULT 0;
                ALTER TABLE encounter ADD COLUMN total_effective_shielding INTEGER DEFAULT 0;
                ALTER TABLE encounter ADD COLUMN applied_shield_buffs TEXT;
                ",
        )?;
    }
    tx.execute("UPDATE encounter SET cleared = coalesce(json_extract(misc, '$.raidClear'), 0) WHERE cleared IS NULL;", [])?;
    stmt.finalize()
}

fn migration_legacy_entity(tx: &Transaction) -> Result<(), rusqlite::Error> {
    tx.execute_batch(
        "
        CREATE TABLE IF NOT EXISTS entity (
            name TEXT,
            character_id INTEGER,
            encounter_id INTEGER NOT NULL,
            npc_id INTEGER,
            entity_type TEXT,
            class_id INTEGER,
            class TEXT,
            gear_score REAL,
            current_hp INTEGER,
            max_hp INTEGER,
            is_dead INTEGER,
            skills TEXT,
            damage_stats TEXT,
            dps INTEGER,
            skill_stats TEXT,
            last_update INTEGER,
            engravings TEXT,
            PRIMARY KEY (name, encounter_id),
            FOREIGN KEY (encounter_id) REFERENCES encounter (id) ON DELETE CASCADE
        );
        CREATE INDEX IF NOT EXISTS entity_encounter_id_index
        ON entity (encounter_id desc);
        CREATE INDEX IF NOT EXISTS entity_name_index
        ON entity (name);
        CREATE INDEX IF NOT EXISTS entity_class_index
        ON entity (class);
        ",
    )?;

    let mut stmt = tx.prepare("SELECT 1 FROM pragma_table_info(?) WHERE name=?")?;
    if !stmt.exists(["entity", "dps"])? {
        tx.execute("ALTER TABLE entity ADD COLUMN dps INTEGER", [])?;
    }
    if !stmt.exists(["entity", "character_id"])? {
        tx.execute("ALTER TABLE entity ADD COLUMN character_id INTEGER", [])?;
    }
    if !stmt.exists(["entity", "engravings"])? {
        tx.execute("ALTER TABLE entity ADD COLUMN engravings TEXT", [])?;
    }
    if !stmt.exists(["entity", "gear_hash"])? {
        tx.execute("ALTER TABLE entity ADD COLUMN gear_hash TEXT", [])?;
    }
    tx.execute("UPDATE entity SET dps = coalesce(json_extract(damage_stats, '$.dps'), 0) WHERE dps IS NULL;", [])?;
    stmt.finalize()
}

fn migration_full_text_search(tx: &Transaction) -> Result<(), rusqlite::Error> {
    tx.execute_batch(
        "
        CREATE TABLE encounter_preview (
            id INTEGER PRIMARY KEY,
            fight_start INTEGER,
            current_boss TEXT,
            duration INTEGER,
            players TEXT,
            difficulty TEXT,
            local_player TEXT,
            my_dps INTEGER,
            favorite BOOLEAN NOT NULL DEFAULT 0,
            cleared BOOLEAN,
            boss_only_damage BOOLEAN NOT NULL DEFAULT 0,
            FOREIGN KEY (id) REFERENCES encounter(id) ON DELETE CASCADE
        );

        INSERT INTO encounter_preview SELECT
            id, fight_start, current_boss, duration, 
            (
                SELECT GROUP_CONCAT(class_id || ':' || name ORDER BY dps DESC)
                FROM entity
                WHERE encounter_id = encounter.id AND entity_type = 'PLAYER'
            ) AS players,
            difficulty, local_player,
            (
                SELECT dps
                FROM entity
                WHERE encounter_id = encounter.id AND name = encounter.local_player
            ) AS my_dps,
            favorite, cleared, boss_only_damage
        FROM encounter;

        DROP INDEX IF EXISTS encounter_fight_start_index;
        DROP INDEX IF EXISTS encounter_current_boss_index;
        DROP INDEX IF EXISTS encounter_favorite_index;
        DROP INDEX IF EXISTS entity_name_index;
        DROP INDEX IF EXISTS entity_class_index;

        ALTER TABLE encounter DROP COLUMN fight_start;
        ALTER TABLE encounter DROP COLUMN current_boss;
        ALTER TABLE encounter DROP COLUMN duration;
        ALTER TABLE encounter DROP COLUMN difficulty;
        ALTER TABLE encounter DROP COLUMN local_player;
        ALTER TABLE encounter DROP COLUMN favorite;
        ALTER TABLE encounter DROP COLUMN cleared;
        ALTER TABLE encounter DROP COLUMN boss_only_damage;

        ALTER TABLE encounter ADD COLUMN boss_hp_log BLOB;
        ALTER TABLE encounter ADD COLUMN stagger_log TEXT;

        CREATE INDEX encounter_preview_favorite_index ON encounter_preview(favorite);
        CREATE INDEX encounter_preview_fight_start_index ON encounter_preview(fight_start);
        CREATE INDEX encounter_preview_my_dps_index ON encounter_preview(my_dps);
        CREATE INDEX encounter_preview_duration_index ON encounter_preview(duration);

        CREATE VIRTUAL TABLE encounter_search USING fts5(
            current_boss, players, columnsize=0, detail=full,
            tokenize='trigram remove_diacritics 1',
            content=encounter_preview, content_rowid=id
        );
        INSERT INTO encounter_search(encounter_search) VALUES('rebuild');
        CREATE TRIGGER encounter_preview_ai AFTER INSERT ON encounter_preview BEGIN
            INSERT INTO encounter_search(rowid, current_boss, players)
            VALUES (new.id, new.current_boss, new.players);
        END;
        CREATE TRIGGER encounter_preview_ad AFTER DELETE ON encounter_preview BEGIN
            INSERT INTO encounter_search(encounter_search, rowid, current_boss, players)
            VALUES('delete', old.id, old.current_boss, old.players);
        END;
        CREATE TRIGGER encounter_preview_au AFTER UPDATE OF current_boss, players ON encounter_preview BEGIN
            INSERT INTO encounter_search(encounter_search, rowid, current_boss, players)
            VALUES('delete', old.id, old.current_boss, old.players);
            INSERT INTO encounter_search(rowid, current_boss, players)
            VALUES (new.id, new.current_boss, new.players);
        END;
        ",
    )
}

#[tauri::command]
fn load_encounters_preview(
    window: tauri::Window,
    page: i32,
    page_size: i32,
    search: String,
    filter: SearchFilter,
) -> EncountersOverview {
    let path = window
        .app_handle()
        .path_resolver()
        .resource_dir()
        .expect("could not get resource dir");
    let conn = get_db_connection(&path).expect("could not get db connection");
    let mut params = vec![];

    let join_clause = if search.len() > 2 {
        let escaped_search = search
            .split_whitespace()
            .map(|word| format!("\"{}\"", word.replace("\"", "")))
            .collect::<Vec<_>>()
            .join(" ");
        params.push(escaped_search);
        "JOIN encounter_search(?) ON encounter_search.rowid = e.id"
    } else {
        ""
    };

    params.push((filter.min_duration * 1000).to_string());

    let boss_filter = if !filter.bosses.is_empty() {
        let mut placeholders = "?,".repeat(filter.bosses.len());
        placeholders.pop(); // remove trailing comma
        params.extend(filter.bosses);
        format!("AND e.current_boss IN ({})", placeholders)
    } else {
        "".to_string()
    };

    let raid_clear_filter = if filter.cleared {
        "AND cleared = 1"
    } else {
        ""
    };

    let favorite_filter = if filter.favorite {
        "AND favorite = 1"
    } else {
        ""
    };

    let boss_only_damage_filter = if filter.boss_only_damage {
        "AND boss_only_damage = 1"
    } else {
        ""
    };

    let difficulty_filter = if !filter.difficulty.is_empty() {
        params.push(filter.difficulty);
        "AND difficulty = ?"
    } else {
        ""
    };

    let order = if filter.order == 1 { "ASC" } else { "DESC" };
    let sort = format!("e.{}", filter.sort);

    let count_params = params.clone();

    let query = format!(
        "SELECT
    e.id,
    e.fight_start,
    e.current_boss,
    e.duration,
    e.difficulty,
    e.favorite,
    e.cleared,
    e.local_player,
    e.my_dps,
    e.players
    FROM encounter_preview e {}
    WHERE e.duration > ? {}
    {} {} {} {}
    ORDER BY {} {}
    LIMIT ?
    OFFSET ?",
        join_clause,
        boss_filter,
        raid_clear_filter,
        favorite_filter,
        difficulty_filter,
        boss_only_damage_filter,
        sort,
        order
    );

    let mut stmt = conn.prepare_cached(&query).unwrap();

    let offset = (page - 1) * page_size;

    params.push(page_size.to_string());
    params.push(offset.to_string());

    let encounter_iter = stmt
        .query_map(params_from_iter(params), |row| {
            let classes: String = row.get(9).unwrap_or_default();

            let (classes, names) = classes
                .split(',')
                .map(|s| {
                    let info: Vec<&str> = s.split(':').collect();
                    if info.len() != 2 {
                        return (101, "Unknown".to_string());
                    }
                    (info[0].parse::<i32>().unwrap_or(101), info[1].to_string())
                })
                .unzip();

            Ok(EncounterPreview {
                id: row.get(0)?,
                fight_start: row.get(1)?,
                boss_name: row.get(2)?,
                duration: row.get(3)?,
                classes,
                names,
                difficulty: row.get(4)?,
                favorite: row.get(5)?,
                cleared: row.get(6)?,
                local_player: row.get(7)?,
                my_dps: row.get(8).unwrap_or(0),
            })
        })
        .expect("could not query encounters");

    let encounters: Vec<EncounterPreview> = encounter_iter.collect::<Result<_, _>>().unwrap();

    let query = format!(
        "
        SELECT COUNT(*)
        FROM encounter_preview e {}
        WHERE duration > ? {}
        {} {} {} {}
        ",
        join_clause,
        boss_filter,
        raid_clear_filter,
        favorite_filter,
        difficulty_filter,
        boss_only_damage_filter
    );

    let count: i32 = conn
        .query_row_and_then(&query, params_from_iter(count_params), |row| row.get(0))
        .expect("could not get encounter count");

    EncountersOverview {
        encounters,
        total_encounters: count,
    }
}

#[tauri::command(async)]
fn load_encounter(window: tauri::Window, id: String) -> Encounter {
    let path = window
        .app_handle()
        .path_resolver()
        .resource_dir()
        .expect("could not get resource dir");
    let conn = get_db_connection(&path).expect("could not get db connection");
    let mut encounter_stmt = conn
        .prepare_cached(
            "
    SELECT last_combat_packet,
       fight_start,
       local_player,
       current_boss,
       duration,
       total_damage_dealt,
       top_damage_dealt,
       total_damage_taken,
       top_damage_taken,
       dps,
       buffs,
       debuffs,
       misc,
       difficulty,
       favorite,
       cleared,
       boss_only_damage,
       total_shielding,
       total_effective_shielding,
       applied_shield_buffs,
       boss_hp_log,
       stagger_log
    FROM encounter JOIN encounter_preview USING (id)
    WHERE id = ?
    ",
        )
        .unwrap();

    let mut compressed = false;
    let mut encounter = encounter_stmt
        .query_row(params![id], |row| {
            let misc_str: String = row.get(12).unwrap_or_default();
            let misc = serde_json::from_str::<EncounterMisc>(misc_str.as_str())
                .map(Some)
                .unwrap_or_default();

            let mut boss_hp_log: HashMap<String, Vec<BossHpLog>> = HashMap::new();
            let mut stagger_stats: Option<StaggerStats> = None;

            if let Some(misc) = misc.as_ref() {
                let version = misc
                    .version
                    .clone()
                    .unwrap_or_default()
                    .split('.')
                    .map(|x| x.parse::<i32>().unwrap_or_default())
                    .collect::<Vec<_>>();

                if version[0] > 1
                    || (version[0] == 1 && version[1] >= 14)
                    || (version[0] == 1 && version[1] == 13 && version[2] >= 5)
                {
                    compressed = true;
                }

                if !compressed {
                    boss_hp_log = misc.boss_hp_log.clone().unwrap_or_default();
                    stagger_stats.clone_from(&misc.stagger_stats);
                }
            }

            let buffs: HashMap<u32, StatusEffect>;
            let debuffs: HashMap<u32, StatusEffect>;
            let applied_shield_buffs: HashMap<u32, StatusEffect>;
            if compressed {
                let raw_bytes: Vec<u8> = row.get(10).unwrap_or_default();
                let mut decompress = GzDecoder::new(raw_bytes.as_slice());
                let mut buff_string = String::new();
                decompress
                    .read_to_string(&mut buff_string)
                    .expect("could not decompress buffs");
                buffs = serde_json::from_str::<HashMap<u32, StatusEffect>>(buff_string.as_str())
                    .unwrap_or_default();

                let raw_bytes: Vec<u8> = row.get(11).unwrap_or_default();
                let mut decompress = GzDecoder::new(raw_bytes.as_slice());
                let mut debuff_string = String::new();
                decompress
                    .read_to_string(&mut debuff_string)
                    .expect("could not decompress debuffs");
                debuffs =
                    serde_json::from_str::<HashMap<u32, StatusEffect>>(debuff_string.as_str())
                        .unwrap_or_default();

                let raw_bytes: Vec<u8> = row.get(19).unwrap_or_default();
                let mut decompress = GzDecoder::new(raw_bytes.as_slice());
                let mut applied_shield_buff_string = String::new();
                decompress
                    .read_to_string(&mut applied_shield_buff_string)
                    .expect("could not decompress applied_shield_buffs");
                applied_shield_buffs = serde_json::from_str::<HashMap<u32, StatusEffect>>(
                    applied_shield_buff_string.as_str(),
                )
                .unwrap_or_default();

                let raw_bytes: Vec<u8> = row.get(20).unwrap_or_default();
                let mut decompress = GzDecoder::new(raw_bytes.as_slice());
                let mut boss_string = String::new();
                decompress
                    .read_to_string(&mut boss_string)
                    .expect("could not decompress boss_hp_log");
                boss_hp_log =
                    serde_json::from_str::<HashMap<String, Vec<BossHpLog>>>(boss_string.as_str())
                        .unwrap_or_default();

                let stagger_str: String = row.get(21).unwrap_or_default();
                stagger_stats = serde_json::from_str::<Option<StaggerStats>>(stagger_str.as_str())
                    .unwrap_or_default();
            } else {
                let buff_str: String = row.get(10).unwrap_or_default();
                buffs = serde_json::from_str::<HashMap<u32, StatusEffect>>(buff_str.as_str())
                    .unwrap_or_default();
                let debuff_str: String = row.get(11).unwrap_or_default();
                debuffs = serde_json::from_str::<HashMap<u32, StatusEffect>>(debuff_str.as_str())
                    .unwrap_or_default();
                let applied_shield_buff_str: String = row.get(19).unwrap_or_default();
                applied_shield_buffs = serde_json::from_str::<HashMap<u32, StatusEffect>>(
                    applied_shield_buff_str.as_str(),
                )
                .unwrap_or_default();
            }

            let total_shielding = row.get(17).unwrap_or_default();
            let total_effective_shielding = row.get(18).unwrap_or_default();

            Ok(Encounter {
                last_combat_packet: row.get(0)?,
                fight_start: row.get(1)?,
                local_player: row.get(2).unwrap_or("You".to_string()),
                current_boss_name: row.get(3)?,
                duration: row.get(4)?,
                encounter_damage_stats: EncounterDamageStats {
                    total_damage_dealt: row.get(5)?,
                    top_damage_dealt: row.get(6)?,
                    total_damage_taken: row.get(7)?,
                    top_damage_taken: row.get(8)?,
                    dps: row.get(9)?,
                    buffs,
                    debuffs,
                    misc,
                    total_shielding,
                    total_effective_shielding,
                    applied_shield_buffs,
                    boss_hp_log,
                    stagger_stats,
                    ..Default::default()
                },
                difficulty: row.get(13)?,
                favorite: row.get(14)?,
                cleared: row.get(15)?,
                boss_only_damage: row.get(16)?,
                ..Default::default()
            })
        })
        .unwrap_or_else(|_| Encounter::default());

    let mut entity_stmt = conn
        .prepare_cached(
            "
    SELECT name,
        class_id,
        class,
        gear_score,
        current_hp,
        max_hp,
        is_dead,
        skills,
        damage_stats,
        skill_stats,
        last_update,
        entity_type,
        npc_id
    FROM entity
    WHERE encounter_id = ?;
    ",
        )
        .unwrap();

    let entity_iter = entity_stmt
        .query_map(params![id], |row| {
            let skills: HashMap<u32, Skill>;
            let damage_stats: DamageStats;

            if compressed {
                let raw_bytes: Vec<u8> = row.get(7).unwrap_or_default();
                let mut decompress = GzDecoder::new(raw_bytes.as_slice());
                let mut skill_string = String::new();
                decompress
                    .read_to_string(&mut skill_string)
                    .expect("could not decompress skills");
                skills = serde_json::from_str::<HashMap<u32, Skill>>(skill_string.as_str())
                    .unwrap_or_default();

                let raw_bytes: Vec<u8> = row.get(8).unwrap_or_default();
                let mut decompress = GzDecoder::new(raw_bytes.as_slice());
                let mut damage_stats_string = String::new();
                decompress
                    .read_to_string(&mut damage_stats_string)
                    .expect("could not decompress damage stats");
                damage_stats = serde_json::from_str::<DamageStats>(damage_stats_string.as_str())
                    .unwrap_or_default();
            } else {
                let skill_str: String = row.get(7).unwrap_or_default();
                skills = serde_json::from_str::<HashMap<u32, Skill>>(skill_str.as_str())
                    .unwrap_or_default();

                let damage_stats_str: String = row.get(8).unwrap_or_default();
                damage_stats = serde_json::from_str::<DamageStats>(damage_stats_str.as_str())
                    .unwrap_or_default();
            }

            let skill_stats_str: String = row.get(9).unwrap_or_default();
            let skill_stats =
                serde_json::from_str::<SkillStats>(skill_stats_str.as_str()).unwrap_or_default();

            let entity_type: String = row.get(11).unwrap_or_default();

            Ok(EncounterEntity {
                name: row.get(0)?,
                class_id: row.get(1)?,
                class: row.get(2)?,
                gear_score: row.get(3)?,
                current_hp: row.get(4)?,
                max_hp: row.get(5)?,
                is_dead: row.get(6)?,
                skills,
                damage_stats,
                skill_stats,
                entity_type: EntityType::from_str(entity_type.as_str())
                    .unwrap_or(EntityType::UNKNOWN),
                npc_id: row.get(12)?,
                ..Default::default()
            })
        })
        .unwrap();

    let mut entities: HashMap<String, EncounterEntity> = HashMap::new();
    for entity in entity_iter.flatten() {
        entities.insert(entity.name.to_string(), entity);
    }

    encounter.entities = entities;

    encounter
}

#[tauri::command(async)]
fn load_encounter_sync(window: tauri::Window, id: String) -> EncounterSync {
    let path = window
        .app_handle()
        .path_resolver()
        .resource_dir()
        .expect("could not get resource dir");
    let conn = get_db_connection(&path).expect("could not get db connection");
    let mut encounter_stmt = conn
        .prepare_cached(
            "
    SELECT last_combat_packet,
       fight_start,
       local_player,
       current_boss,
       duration,
       total_damage_dealt,
       top_damage_dealt,
       total_damage_taken,
       top_damage_taken,
       dps,
       buffs,
       debuffs,
       misc,
       difficulty,
       favorite,
       cleared,
       boss_only_damage,
       total_shielding,
       total_effective_shielding,
       applied_shield_buffs,
       boss_hp_log,
       stagger_log,
       id
    FROM encounter JOIN encounter_preview USING (id)
    WHERE id = ?
    ",
        )
        .unwrap();

    let mut compressed = false;
    let mut encounter = encounter_stmt
        .query_row(params![id], |row| {
            let misc_str: String = row.get(12).unwrap_or_default();
            let misc = serde_json::from_str::<EncounterMiscSync>(misc_str.as_str())
                .map(Some)
                .unwrap_or_default();


            if let Some(misc) = misc.as_ref() {
                let version = misc
                    .version
                    .clone()
                    .unwrap_or_default()
                    .split('.')
                    .map(|x| x.parse::<i32>().unwrap_or_default())
                    .collect::<Vec<_>>();

                if version[0] > 1
                    || (version[0] == 1 && version[1] >= 14)
                    || (version[0] == 1 && version[1] == 13 && version[2] >= 5)
                {
                    compressed = true;
                }

            }

            let total_shielding = row.get(17).unwrap_or_default();
            let total_effective_shielding = row.get(18).unwrap_or_default();

            Ok(EncounterSync {
                local_id: row.get(22)?,
                last_combat_packet: row.get(0)?,
                fight_start: row.get(1)?,
                local_player: row.get(2).unwrap_or("You".to_string()),
                current_boss_name: row.get(3)?,
                duration: row.get(4)?,
                encounter_damage_stats: EncounterDamageStatsSync {
                    total_damage_dealt: row.get(5)?,
                    top_damage_dealt: row.get(6)?,
                    total_damage_taken: row.get(7)?,
                    top_damage_taken: row.get(8)?,
                    dps: row.get(9)?,
                    total_shielding,
                    total_effective_shielding,
                    misc,
                    ..Default::default()
                },
                difficulty: row.get(13)?,
                ..Default::default()
            })
        })
        .unwrap_or_else(|_| EncounterSync::default());

    let mut entity_stmt = conn
        .prepare_cached(
            "
    SELECT name,
        character_id,
        class_id,
        class,
        gear_score,
        current_hp,
        max_hp,
        is_dead,
        skills,
        damage_stats,
        skill_stats,
        last_update,
        entity_type,
        npc_id
    FROM entity
    WHERE encounter_id = ?;
    ",
        )
        .unwrap();

    let entity_iter = entity_stmt
        .query_map(params![id], |row| {
            let skills: HashMap<u32, SkillSync>;
            let damage_stats: DamageStatsSync;

            if compressed {
                let raw_bytes: Vec<u8> = row.get(8).unwrap_or_default();
                let mut decompress = GzDecoder::new(raw_bytes.as_slice());
                let mut skill_string = String::new();
                decompress
                    .read_to_string(&mut skill_string)
                    .expect("could not decompress skills");
                skills = serde_json::from_str::<HashMap<u32, SkillSync>>(skill_string.as_str())
                    .unwrap_or_default();

                let raw_bytes: Vec<u8> = row.get(9).unwrap_or_default();
                let mut decompress = GzDecoder::new(raw_bytes.as_slice());
                let mut damage_stats_string = String::new();
                decompress
                    .read_to_string(&mut damage_stats_string)
                    .expect("could not decompress damage stats");
                damage_stats = serde_json::from_str::<DamageStatsSync>(damage_stats_string.as_str())
                    .unwrap_or_default();
            } else {
                let skill_str: String = row.get(8).unwrap_or_default();
                skills = serde_json::from_str::<HashMap<u32, SkillSync>>(skill_str.as_str())
                    .unwrap_or_default();

                let damage_stats_str: String = row.get(9).unwrap_or_default();
                damage_stats = serde_json::from_str::<DamageStatsSync>(damage_stats_str.as_str())
                    .unwrap_or_default();
            }

            let skill_stats_str: String = row.get(10).unwrap_or_default();
            let skill_stats =
                serde_json::from_str::<SkillStatsSync>(skill_stats_str.as_str()).unwrap_or_default();

            let entity_type: String = row.get(12).unwrap_or_default();

            Ok(EncounterEntitySync {    
                name: row.get(0)?,
                npc_id: row.get(13)?,
                character_id: row.get(1)?,
                class_id: row.get(2)?,
                gear_score: row.get(4)?,
                max_hp: row.get(6)?,
                is_dead: row.get(7)?,
                skills,
                damage_stats,
                skill_stats,
                entity_type: EntityType::from_str(entity_type.as_str())
                    .unwrap_or(EntityType::UNKNOWN),
                ..Default::default()
            })
        })
        .unwrap();

    let mut entities: HashMap<String, EncounterEntitySync> = HashMap::new();
    for entity in entity_iter.flatten() {
        entities.insert(entity.name.to_string(), entity);
    }

    encounter.entities = entities;

    encounter
}

#[tauri::command]
fn get_sync_candidates(window: tauri::Window) -> Vec<i32> {
    let path = window
        .app_handle()
        .path_resolver()
        .resource_dir()
        .expect("could not get resource dir");
    let conn = get_db_connection(&path).expect("could not get db connection");

    let mut stmt = conn
        .prepare_cached(
            "
        SELECT id, current_boss, difficulty
        FROM encounter_preview
        LEFT JOIN sync_moon ON encounter_id = id
        WHERE cleared = true
            AND (sync_moon.upstream_id IS NULL AND sync_moon.is_valid = true OR sync_moon.encounter_id IS NULL)
            AND difficulty IS NOT NULL
            AND fight_start > 1718751600000
        ORDER BY fight_start;
                "
        )
        .unwrap();

    // Execute the statement and map the rows
    let rows = stmt.query_map([], |row| {
        // Unwrap the Result and handle the String values properly
        let id = row.get::<_, i32>(0).unwrap_or(0);
        let boss: String = row.get(1).unwrap_or_default();
        let difficulty: String = row.get(2).unwrap_or_default();
        Ok((id, boss, difficulty))
    }).unwrap();

    // Collect all results and filter them based on the allowed difficulties
    let mut filtered_ids = Vec::new();
    for row in rows {
        if let Ok((id, boss, difficulty)) = row {
            if let Some(allowed) = ALLOWED_BOSSES.get(boss.as_str()) {
                if allowed.contains(&difficulty.as_str()) {
                    filtered_ids.push(id);
                }
            }
        }
    }
    
    filtered_ids
}

#[tauri::command]
fn sync(window: tauri::Window, encounter: i32, upstream: Option<i32>, failed: bool, isValid: bool) {
    let path = window
        .app_handle()
        .path_resolver()
        .resource_dir()
        .expect("could not get resource dir");
    let conn = get_db_connection(&path).expect("could not get db connection");

    conn.execute(
        "
        INSERT OR REPLACE INTO sync_moon (encounter_id, upstream_id, failed, is_valid)
        VALUES(?, ?, ?, ?);
        ",
        params![encounter, upstream, failed, isValid]).unwrap();
}

#[tauri::command]
fn get_encounter_count(window: tauri::Window) -> i32 {
    let path = window
        .app_handle()
        .path_resolver()
        .resource_dir()
        .expect("could not get resource dir");
    let conn = get_db_connection(&path).expect("could not get db connection");
    let mut stmt = conn
        .prepare_cached("SELECT COUNT(*) FROM encounter_preview")
        .unwrap();

    let count: Result<i32, rusqlite::Error> = stmt.query_row(params![], |row| row.get(0));

    count.unwrap_or(0)
}

#[tauri::command]
fn open_most_recent_encounter(window: tauri::Window) {
    let path = window
        .app_handle()
        .path_resolver()
        .resource_dir()
        .expect("could not get resource dir");
    let conn = get_db_connection(&path).expect("could not get db connection");
    let mut stmt = conn
        .prepare_cached(
            "
    SELECT id
    FROM encounter_preview
    ORDER BY fight_start DESC
    LIMIT 1;
    ",
        )
        .unwrap();

    let id_result: Result<i32, rusqlite::Error> = stmt.query_row(params![], |row| row.get(0));

    if let Some(logs) = window.app_handle().get_window(LOGS_WINDOW_LABEL) {
        match id_result {
            Ok(id) => {
                logs.emit("show-latest-encounter", id.to_string()).unwrap();
            }
            Err(_) => {
                logs.emit("redirect-url", "logs").unwrap();
            }
        }
    }
}

#[tauri::command]
fn toggle_encounter_favorite(window: tauri::Window, id: i32) {
    let path = window
        .app_handle()
        .path_resolver()
        .resource_dir()
        .expect("could not get resource dir");

    let conn = get_db_connection(&path).expect("could not get db connection");
    let mut stmt = conn
        .prepare_cached(
            "
    UPDATE encounter_preview
    SET favorite = NOT favorite
    WHERE id = ?;
    ",
        )
        .unwrap();

    stmt.execute(params![id]).unwrap();
}

#[tauri::command]
fn delete_encounter(window: tauri::Window, id: String) {
    let path = window
        .app_handle()
        .path_resolver()
        .resource_dir()
        .expect("could not get resource dir");
    let conn = get_db_connection(&path).expect("could not get db connection");
    conn.execute("PRAGMA foreign_keys = ON;", params![])
        .unwrap();
    let mut stmt = conn
        .prepare_cached(
            "
        DELETE FROM encounter
        WHERE id = ?;
    ",
        )
        .unwrap();

    info!("deleting encounter: {}", id);

    stmt.execute(params![id]).unwrap();
}

#[tauri::command]
fn delete_encounters(window: tauri::Window, ids: Vec<i32>) {
    let path = window
        .app_handle()
        .path_resolver()
        .resource_dir()
        .expect("could not get resource dir");
    let conn = get_db_connection(&path).expect("could not get db connection");
    conn.execute("PRAGMA foreign_keys = ON;", params![])
        .unwrap();

    let placeholders: Vec<String> = ids.iter().map(|_| "?".to_string()).collect();
    let placeholders_str = placeholders.join(",");

    let sql = format!("DELETE FROM encounter WHERE id IN ({})", placeholders_str);
    let mut stmt = conn.prepare_cached(&sql).unwrap();

    info!("deleting encounters: {:?}", ids);

    stmt.execute(params_from_iter(ids)).unwrap();
}

#[tauri::command]
fn toggle_meter_window(window: tauri::Window) {
    if let Some(meter) = window.app_handle().get_window(METER_WINDOW_LABEL) {
        if meter.is_visible().unwrap() {
            // workaround for tauri not handling minimized state for windows without decorations
            if meter.is_minimized().unwrap() {
                meter.unminimize().unwrap();
            }
            meter.hide().unwrap();
        } else {
            meter.show().unwrap();
        }
    }
}

#[tauri::command]
fn toggle_logs_window(window: tauri::Window) {
    if let Some(logs) = window.app_handle().get_window(LOGS_WINDOW_LABEL) {
        if logs.is_visible().unwrap() {
            logs.hide().unwrap();
        } else {
            logs.emit("redirect-url", "logs").unwrap();
            logs.show().unwrap();
        }
    }
}

#[tauri::command]
fn open_url(window: tauri::Window, url: String) {
    if let Some(logs) = window.app_handle().get_window(LOGS_WINDOW_LABEL) {
        logs.emit("redirect-url", url).unwrap();
    }
}

#[tauri::command]
fn save_settings(window: tauri::Window, settings: Settings) {
    let mut path: PathBuf = window
        .app_handle()
        .path_resolver()
        .resource_dir()
        .expect("could not get resource dir");
    path.push("settings.json");
    let mut file = File::create(path).expect("could not create settings file");
    file.write_all(serde_json::to_string_pretty(&settings).unwrap().as_bytes())
        .expect("could not write to settings file");
}

fn read_settings(resource_path: &Path) -> Result<Settings, Box<dyn std::error::Error>> {
    let mut path = resource_path.to_path_buf();
    path.push("settings.json");
    let mut file = File::open(path)?;
    let mut contents = String::new();
    file.read_to_string(&mut contents)?;
    let settings = serde_json::from_str(&contents)?;
    Ok(settings)
}

#[tauri::command]
fn get_settings(window: tauri::Window) -> Option<Settings> {
    let path = window
        .app_handle()
        .path_resolver()
        .resource_dir()
        .expect("could not get resource dir");
    read_settings(&path).ok()
}

#[tauri::command]
fn get_network_interfaces() -> Vec<(String, String)> {
    let interfaces = meter_core::get_network_interfaces();
    info!("get_network_interfaces: {:?}", interfaces);
    interfaces
}

#[tauri::command]
fn open_folder(path: String) {
    let mut path = path;
    if path.contains("USERPROFILE") {
        if let Ok(user_dir) = std::env::var("USERPROFILE") {
            path = path.replace("USERPROFILE", user_dir.as_str());
        }
    }
    info!("open_folder: {}", path);
    Command::new("explorer").args([path.as_str()]).spawn().ok();
}

#[tauri::command]
fn open_db_path(window: tauri::Window) {
    let path = window
        .app_handle()
        .path_resolver()
        .resource_dir()
        .expect("could not get resource dir");
    info!("open_db_path: {}", path.display());
    Command::new("explorer")
        .args([path.to_str().unwrap()])
        .spawn()
        .ok();
}

#[tauri::command]
fn delete_encounters_below_min_duration(
    window: tauri::Window,
    min_duration: i64,
    keep_favorites: bool,
) {
    let path = window
        .app_handle()
        .path_resolver()
        .resource_dir()
        .expect("could not get resource dir");
    let conn = get_db_connection(&path).expect("could not get db connection");
    if keep_favorites {
        conn.execute(
            "DELETE FROM encounter
            WHERE id IN (
                SELECT id
                FROM encounter_preview
                WHERE duration < ? AND favorite = 0
            )",
            params![min_duration * 1000],
        )
        .unwrap();
    } else {
        conn.execute(
            "DELETE FROM encounter
            WHERE id IN (
                SELECT id
                FROM encounter_preview
                WHERE duration < ?
            )",
            params![min_duration * 1000],
        )
        .unwrap();
    }
    conn.execute("VACUUM", params![]).unwrap();
}

#[tauri::command]
fn delete_all_uncleared_encounters(window: tauri::Window, keep_favorites: bool) {
    let path = window
        .app_handle()
        .path_resolver()
        .resource_dir()
        .expect("could not get resource dir");
    let conn = get_db_connection(&path).expect("could not get db connection");
    if keep_favorites {
        conn.execute(
            "DELETE FROM encounter
            WHERE id IN (
                SELECT id
                FROM encounter_preview
                WHERE cleared = 0 AND favorite = 0
            )",
            [],
        )
        .unwrap();
    } else {
        conn.execute(
            "DELETE FROM encounter
            WHERE id IN (
                SELECT id
                FROM encounter_preview
                WHERE cleared = 0
            )",
            [],
        )
        .unwrap();
    }
    conn.execute("VACUUM", params![]).unwrap();
}

#[tauri::command]
fn delete_all_encounters(window: tauri::Window, keep_favorites: bool) {
    let path = window
        .app_handle()
        .path_resolver()
        .resource_dir()
        .expect("could not get resource dir");
    let conn = get_db_connection(&path).expect("could not get db connection");

    if keep_favorites {
        conn.execute(
            "DELETE FROM encounter
            WHERE id IN (
                SELECT id
                FROM encounter_preview
                WHERE favorite = 0
            )",
            [],
        )
        .unwrap();
    } else {
        conn.execute("DELETE FROM encounter", []).unwrap();
    }
    conn.execute("VACUUM", []).unwrap();
}

#[tauri::command]
fn get_db_info(window: tauri::Window, min_duration: i64) -> EncounterDbInfo {
    let mut path = window
        .app_handle()
        .path_resolver()
        .resource_dir()
        .expect("could not get resource dir");
    let conn = get_db_connection(&path).expect("could not get db connection");
    let encounter_count = conn
        .query_row("SELECT COUNT(*) FROM encounter_preview", [], |row| {
            row.get(0)
        })
        .unwrap();
    let encounter_filtered_count = conn
        .query_row(
            "SELECT COUNT(*) FROM encounter_preview WHERE duration >= ?",
            params![min_duration * 1000],
            |row| row.get(0),
        )
        .unwrap();

    path.push("encounters.db");
    let metadata = fs::metadata(path).expect("could not get db metadata");

    let size_in_bytes = metadata.len();
    let size_in_kb = size_in_bytes as f64 / 1024.0;
    let size_in_mb = size_in_kb / 1024.0;
    let size_in_gb = size_in_mb / 1024.0;

    let size_str = if size_in_gb >= 1.0 {
        format!("{:.2} GB", size_in_gb)
    } else if size_in_mb >= 1.0 {
        format!("{:.2} MB", size_in_mb)
    } else {
        format!("{:.2} KB", size_in_kb)
    };

    EncounterDbInfo {
        size: size_str,
        total_encounters: encounter_count,
        total_encounters_filtered: encounter_filtered_count,
    }
}

#[tauri::command]
fn optimize_database(window: tauri::Window) {
    let path = window
        .app_handle()
        .path_resolver()
        .resource_dir()
        .expect("could not get resource dir");
    let conn = get_db_connection(&path).expect("could not get db connection");
    conn.execute_batch(
        "
        INSERT INTO encounter_search(encounter_search) VALUES('optimize');
        VACUUM;
        ",
    )
    .unwrap();
    info!("optimized database");
}

#[tauri::command]
fn disable_blur(window: tauri::Window) {
    if let Some(meter_window) = window.app_handle().get_window(METER_WINDOW_LABEL) {
        clear_blur(&meter_window).ok();
    }
}

#[tauri::command]
fn enable_blur(window: tauri::Window) {
    if let Some(meter_window) = window.app_handle().get_window(METER_WINDOW_LABEL) {
        apply_blur(&meter_window, Some((10, 10, 10, 50))).ok();
    }
}

#[tauri::command]
fn enable_aot(window: tauri::Window) {
    if let Some(meter_window) = window.app_handle().get_window(METER_WINDOW_LABEL) {
        meter_window.set_always_on_top(true).ok();
    }
}

#[tauri::command]
fn disable_aot(window: tauri::Window) {
    if let Some(meter_window) = window.app_handle().get_window(METER_WINDOW_LABEL) {
        meter_window.set_always_on_top(false).ok();
    }
}

#[tauri::command]
fn set_clickthrough(window: tauri::Window, set: bool) {
    if let Some(meter_window) = window.app_handle().get_window(METER_WINDOW_LABEL) {
        meter_window.set_ignore_cursor_events(set).unwrap();
    }
}

#[tauri::command]
fn check_start_on_boot(window: tauri::Window) -> bool {
    let app_name = window.app_handle().package_info().name.clone();
    let app_path = match std::env::current_exe() {
        Ok(path) => path.to_string_lossy().to_string(),
        Err(e) => {
            warn!("could not get current exe path: {}", e);
            return false;
        }
    };
    let auto = AutoLaunch::new(&app_name, &app_path, &[] as &[&str]);
    auto.is_enabled().unwrap_or(false)
}

#[tauri::command]
fn set_start_on_boot(window: tauri::Window, set: bool) {
    let app_name = window.app_handle().package_info().name.clone();
    let app_path = match std::env::current_exe() {
        Ok(path) => path.to_string_lossy().to_string(),
        Err(e) => {
            warn!("could not get current exe path: {}", e);
            return;
        }
    };
    let auto = AutoLaunch::new(&app_name, &app_path, &[] as &[&str]);
    if set {
        auto.enable()
            .map_err(|e| {
                warn!("could not enable auto launch: {}", e);
            })
            .ok();
        info!("enabled start on boot");
    } else {
        auto.disable()
            .map_err(|e| {
                warn!("could not disable auto launch: {}", e);
            })
            .ok();
        info!("disabled start on boot");
    }
}

#[tauri::command]
fn check_loa_running() -> bool {
    let system = System::new_all();
    let process_name = "lostark.exe";

    // Iterate through all running processes
    for process in system.processes().values() {
        if process.name().to_string_lossy().to_ascii_lowercase() == process_name {
            return true;
        }
    }
    false
}

#[tauri::command]
fn start_loa_process() {
    if !check_loa_running() {
        info!("starting lost ark process...");
        Command::new("cmd")
            .args(["/C", "start", "steam://rungameid/1599340"])
            .spawn()
            .map_err(|e| error!("could not open lost ark: {}", e))
            .ok();
    } else {
        info!("lost ark already running")
    }
}

#[tauri::command]
fn write_log(message: String) {
    info!("{}", message);
}<|MERGE_RESOLUTION|>--- conflicted
+++ resolved
@@ -355,12 +355,9 @@
             optimize_database,
             check_start_on_boot,
             set_start_on_boot,
-<<<<<<< HEAD
-            get_sync_candidates,
-=======
             check_loa_running,
             start_loa_process,
->>>>>>> a6626808
+            get_sync_candidates,
         ])
         .run(tauri::generate_context!())
         .expect("error while running application");
