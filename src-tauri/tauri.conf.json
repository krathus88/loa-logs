{
<<<<<<< HEAD
    "$schema": "../node_modules/@tauri-apps/cli/schema.json",
    "build": {
        "beforeBuildCommand": "npm run build",
        "beforeDevCommand": "npm run dev",
        "devPath": "http://localhost:5173",
        "distDir": "../build"
=======
  "$schema": "../node_modules/@tauri-apps/cli/schema.json",
  "build": {
    "beforeBuildCommand": "npm run build",
    "beforeDevCommand": "npm run dev",
    "devPath": "http://localhost:5173",
    "distDir": "../build"
  },
  "package": {
    "productName": "LOA Logs",
    "version": "1.16.2"
  },
  "tauri": {
    "allowlist": {
      "all": false,
      "window": {
        "startDragging": true,
        "setAlwaysOnTop": true,
        "setIgnoreCursorEvents": true,
        "show": true,
        "hide": true,
        "maximize": true,
        "minimize": true,
        "unminimize": true,
        "unmaximize": true,
        "setFocus": true
      },
      "clipboard": {
        "all": true
      },
      "shell": {
        "open": true
      },
      "process": {
        "relaunch": true
      },
      "fs": {
        "readFile": true,
        "copyFile": true,
        "scope": ["**"]
      },
      "path": {
        "all": true
      },
      "protocol": {
        "asset": true,
        "assetScope": [
          "$RESOURCE/images/**/*.png"
        ]
      },
      "globalShortcut": {
        "all": true
      },
      "http": {
        "all": true,
        "request": true,
        "scope": ["https://*"]
      }
    },
    "bundle": {
      "active": true,
      "category": "Utility",
      "copyright": "GNU General Public License v3.0",
      "resources": [
        "meter-data/*.json",
        "images/**/*.png"
      ],
      "icon": [
        "icons/icon.ico"
      ],
      "identifier": "xyz.snow",
      "longDescription": "LOA Logs - Modern DPS Meter for Lost Ark written in Rust.",
      "macOS": {
        "entitlements": null,
        "exceptionDomain": "",
        "frameworks": [],
        "providerShortName": null,
        "signingIdentity": null
      },
      "shortDescription": "LOA Logs",
      "targets": [
        "nsis",
        "updater"
      ],
      "windows": {
        "webviewInstallMode": {
          "type": "embedBootstrapper"
        },
        "certificateThumbprint": null,
        "digestAlgorithm": "sha256",
        "timestampUrl": "",
        "nsis": {
          "license": "../LICENSE",
          "installerIcon": "icons/icon.ico"
        }
      }
>>>>>>> c41affc4
    },
    "package": {
        "productName": "LOA Logs",
        "version": "1.15.0-sync"
    },
    "tauri": {
        "allowlist": {
            "all": false,
            "window": {
                "startDragging": true,
                "setAlwaysOnTop": true,
                "setIgnoreCursorEvents": true,
                "show": true,
                "hide": true,
                "maximize": true,
                "minimize": true,
                "unminimize": true,
                "unmaximize": true,
                "setFocus": true
            },
            "clipboard": {
                "all": true
            },
            "shell": {
                "open": true
            },
            "process": {
                "relaunch": true
            },
            "fs": {
                "readFile": true,
                "copyFile": true,
                "scope": ["**"]
            },
            "path": {
                "all": true
            },
            "protocol": {
                "asset": true,
                "assetScope": ["$RESOURCE/images/**/*.png"]
            },
            "globalShortcut": {
                "all": true
            },
            "http": {
                "all": true,
                "request": true,
                "scope": ["https://*"]
            }
        },
        "bundle": {
            "active": true,
            "category": "Utility",
            "copyright": "GNU General Public License v3.0",
            "resources": ["meter-data/*.json", "images/**/*.png"],
            "icon": ["icons/icon.ico"],
            "identifier": "xyz.snow",
            "longDescription": "LOA Logs - Modern DPS Meter for Lost Ark written in Rust.",
            "macOS": {
                "entitlements": null,
                "exceptionDomain": "",
                "frameworks": [],
                "providerShortName": null,
                "signingIdentity": null
            },
            "shortDescription": "LOA Logs",
            "targets": ["nsis", "updater"],
            "windows": {
                "webviewInstallMode": {
                    "type": "embedBootstrapper"
                },
                "certificateThumbprint": null,
                "digestAlgorithm": "sha256",
                "timestampUrl": "",
                "nsis": {
                    "license": "../LICENSE",
                    "installerIcon": "icons/icon.ico"
                }
            }
        },
        "systemTray": {
            "iconPath": "icons/icon.png",
            "iconAsTemplate": true
        },
        "security": {
            "csp": "default-src 'self'; connect-src 'self' https://loa-moon.onrender.com; img-src https: data: asset: https://asset.localhost; style-src 'self' 'unsafe-inline'; font-src 'self' data:"
        },
        "updater": {
            "active": true,
            "endpoints": ["https://raw.githubusercontent.com/krathus88/loa-logs/master/latest.json"],
            "dialog": false,
            "pubkey": "dW50cnVzdGVkIGNvbW1lbnQ6IG1pbmlzaWduIHB1YmxpYyBrZXk6IEUyMkE2ODREOTE3RjRFOUYKUldTZlRuK1JUV2dxNHRDVVJIWnU3MHpHeGpmQ0pDSjZqME0yTk9nYVJCN0VyUnczbS9vMUNFL0QR",
            "windows": {
                "installMode": "passive"
            }
        },
        "windows": [
            {
                "label": "main",
                "title": "LOA Logs",
                "fullscreen": false,
                "width": 500,
                "height": 350,
                "resizable": true,
                "decorations": false,
                "transparent": true,
                "minWidth": 400,
                "minHeight": 120,
                "alwaysOnTop": true,
                "visible": false
            },
            {
                "label": "logs",
                "title": "LOA Logs",
                "url": "logs",
                "minWidth": 650,
                "minHeight": 300,
                "width": 800,
                "height": 500,
                "decorations": true,
                "fileDropEnabled": false,
                "visible": false
            }
        ]
    }
}<|MERGE_RESOLUTION|>--- conflicted
+++ resolved
@@ -1,112 +1,14 @@
 {
-<<<<<<< HEAD
     "$schema": "../node_modules/@tauri-apps/cli/schema.json",
     "build": {
         "beforeBuildCommand": "npm run build",
         "beforeDevCommand": "npm run dev",
         "devPath": "http://localhost:5173",
         "distDir": "../build"
-=======
-  "$schema": "../node_modules/@tauri-apps/cli/schema.json",
-  "build": {
-    "beforeBuildCommand": "npm run build",
-    "beforeDevCommand": "npm run dev",
-    "devPath": "http://localhost:5173",
-    "distDir": "../build"
-  },
-  "package": {
-    "productName": "LOA Logs",
-    "version": "1.16.2"
-  },
-  "tauri": {
-    "allowlist": {
-      "all": false,
-      "window": {
-        "startDragging": true,
-        "setAlwaysOnTop": true,
-        "setIgnoreCursorEvents": true,
-        "show": true,
-        "hide": true,
-        "maximize": true,
-        "minimize": true,
-        "unminimize": true,
-        "unmaximize": true,
-        "setFocus": true
-      },
-      "clipboard": {
-        "all": true
-      },
-      "shell": {
-        "open": true
-      },
-      "process": {
-        "relaunch": true
-      },
-      "fs": {
-        "readFile": true,
-        "copyFile": true,
-        "scope": ["**"]
-      },
-      "path": {
-        "all": true
-      },
-      "protocol": {
-        "asset": true,
-        "assetScope": [
-          "$RESOURCE/images/**/*.png"
-        ]
-      },
-      "globalShortcut": {
-        "all": true
-      },
-      "http": {
-        "all": true,
-        "request": true,
-        "scope": ["https://*"]
-      }
-    },
-    "bundle": {
-      "active": true,
-      "category": "Utility",
-      "copyright": "GNU General Public License v3.0",
-      "resources": [
-        "meter-data/*.json",
-        "images/**/*.png"
-      ],
-      "icon": [
-        "icons/icon.ico"
-      ],
-      "identifier": "xyz.snow",
-      "longDescription": "LOA Logs - Modern DPS Meter for Lost Ark written in Rust.",
-      "macOS": {
-        "entitlements": null,
-        "exceptionDomain": "",
-        "frameworks": [],
-        "providerShortName": null,
-        "signingIdentity": null
-      },
-      "shortDescription": "LOA Logs",
-      "targets": [
-        "nsis",
-        "updater"
-      ],
-      "windows": {
-        "webviewInstallMode": {
-          "type": "embedBootstrapper"
-        },
-        "certificateThumbprint": null,
-        "digestAlgorithm": "sha256",
-        "timestampUrl": "",
-        "nsis": {
-          "license": "../LICENSE",
-          "installerIcon": "icons/icon.ico"
-        }
-      }
->>>>>>> c41affc4
     },
     "package": {
         "productName": "LOA Logs",
-        "version": "1.15.0-sync"
+        "version": "1.16.2-sync"
     },
     "tauri": {
         "allowlist": {
@@ -188,13 +90,13 @@
             "iconAsTemplate": true
         },
         "security": {
-            "csp": "default-src 'self'; connect-src 'self' https://loa-moon.onrender.com; img-src https: data: asset: https://asset.localhost; style-src 'self' 'unsafe-inline'; font-src 'self' data:"
+            "csp": "default-src 'self'; img-src https: data: asset: https://asset.localhost; style-src 'self' 'unsafe-inline'; font-src 'self' data:"
         },
         "updater": {
             "active": true,
-            "endpoints": ["https://raw.githubusercontent.com/krathus88/loa-logs/master/latest.json"],
+            "endpoints": ["https://snow.xyz/loa-logs/latest.json"],
             "dialog": false,
-            "pubkey": "dW50cnVzdGVkIGNvbW1lbnQ6IG1pbmlzaWduIHB1YmxpYyBrZXk6IEUyMkE2ODREOTE3RjRFOUYKUldTZlRuK1JUV2dxNHRDVVJIWnU3MHpHeGpmQ0pDSjZqME0yTk9nYVJCN0VyUnczbS9vMUNFL0QR",
+            "pubkey": "dW50cnVzdGVkIGNvbW1lbnQ6IG1pbmlzaWduIHB1YmxpYyBrZXk6IDZEODU5MzNEODY0ODg0REEKUldUYWhFaUdQWk9GYlczc3VSODJPK01RRTlYUER6NzU0eDE1WDYwcmJsY1d4d2EwblZHNlJ4dW8K",
             "windows": {
                 "installMode": "passive"
             }
